--- conflicted
+++ resolved
@@ -24,27 +24,19 @@
 	switch config.BackendType {
 	case InMemoryCacheType, "":
 		// Use in-memory cache as the default backend
-<<<<<<< HEAD
-		observability.Debugf("Creating in-memory cache backend - MaxEntries: %d, TTL: %ds, Threshold: %.3f, EmbeddingModel: %s",
-			config.MaxEntries, config.TTLSeconds, config.SimilarityThreshold, config.EmbeddingModel)
+		observability.Debugf("Creating in-memory cache backend - MaxEntries: %d, TTL: %ds, Threshold: %.3f, EmbeddingModel: %s, UseHNSW: %t",
+			config.MaxEntries, config.TTLSeconds, config.SimilarityThreshold, config.EmbeddingModel, config.UseHNSW)
 
-=======
-		observability.Debugf("Creating in-memory cache backend - MaxEntries: %d, TTL: %ds, Threshold: %.3f, UseHNSW: %t",
-			config.MaxEntries, config.TTLSeconds, config.SimilarityThreshold, config.UseHNSW)
->>>>>>> 7abe96ae
 		options := InMemoryCacheOptions{
 			Enabled:             config.Enabled,
 			SimilarityThreshold: config.SimilarityThreshold,
 			MaxEntries:          config.MaxEntries,
 			TTLSeconds:          config.TTLSeconds,
 			EvictionPolicy:      config.EvictionPolicy,
-<<<<<<< HEAD
 			EmbeddingModel:      config.EmbeddingModel,
-=======
 			UseHNSW:             config.UseHNSW,
 			HNSWM:               config.HNSWM,
 			HNSWEfConstruction:  config.HNSWEfConstruction,
->>>>>>> 7abe96ae
 		}
 		return NewInMemoryCache(options), nil
 
